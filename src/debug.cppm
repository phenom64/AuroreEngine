<<<<<<< HEAD
=======
/*
 * This Source Code Form is subject to the terms of the Mozilla Public
 * License, v. 2.0. If a copy of the MPL was not distributed with this
 * file, You can obtain one at https://mozilla.org/MPL/2.0/.
 */
module;

#include <cstdint>
#include <stdexcept>
#include <string>

>>>>>>> 0cdfd74a
export module dreamrender:debug;

// Minimal debug utilities module. For environments without the Vulkan DebugUtils
// extension or where names are not essential, provide no-op overloads so call
// sites compile without extra dependency or platform conditionals.

export namespace dreamrender {
    template<typename... Args>
    inline void debugName(Args&&...) noexcept {}
}
<|MERGE_RESOLUTION|>--- conflicted
+++ resolved
@@ -1,5 +1,3 @@
-<<<<<<< HEAD
-=======
 /*
  * This Source Code Form is subject to the terms of the Mozilla Public
  * License, v. 2.0. If a copy of the MPL was not distributed with this
@@ -10,8 +8,6 @@
 #include <cstdint>
 #include <stdexcept>
 #include <string>
-
->>>>>>> 0cdfd74a
 export module dreamrender:debug;
 
 // Minimal debug utilities module. For environments without the Vulkan DebugUtils
@@ -21,4 +17,4 @@
 export namespace dreamrender {
     template<typename... Args>
     inline void debugName(Args&&...) noexcept {}
-}
+}